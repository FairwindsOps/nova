version: 2.1

orbs:
  rok8s: fairwinds/rok8s-scripts@11

references:
  enable_experimental_features: &enable_experimental_docker_features
    run:
      name: enable experimental features
      command: |
        set -ex
        apk --update add openssh
        ssh remote-docker \<<EOF
          sudo bash -c 'echo "{\"experimental\": true}" > /etc/docker/daemon.json'
          sudo systemctl restart docker
        EOF
  install_vault: &install_vault
    run:
      name: install hashicorp vault
      command: |
        apk --update add curl yq
        cd /tmp
        curl -LO https://releases.hashicorp.com/vault/1.9.2/vault_1.9.2_linux_amd64.zip
        unzip vault_1.9.2_linux_amd64.zip
        mv vault /usr/bin/vault

jobs:
  test:
    working_directory: /go/src/github.com/fairwindsops/nova
    docker:
      - image: circleci/golang:1.17
    steps:
      - checkout
      - run:
          name: lint
          command: |
            go get -u golang.org/x/lint/golint
            golint -set_exit_status ./... | tee golint-report.out
            test -z $(go fmt ./...)
      - run:
          name: test
          command: |
            go test -v --bench --benchmem -coverprofile=coverage.txt -covermode=atomic ./pkg/...
            go vet 2> govet-report.out
            go tool cover -html=coverage.txt -o cover-report.html
  snapshot:
    working_directory: /go/src/github.com/fairwindsops/nova
    resource_class: large
    docker:
<<<<<<< HEAD
      - image: goreleaser/goreleaser:v0.184.0
=======
      - image: goreleaser/goreleaser:v1.3.0
>>>>>>> 23b75197
    steps:
      - checkout
      - setup_remote_docker:
          version: 20.10.6
      - *enable_experimental_docker_features
      - run: goreleaser --snapshot
      - store_artifacts:
          path: dist
          destination: snapshot
  release:
    working_directory: /go/src/github.com/fairwindsops/nova
    resource_class: large
    shell: /bin/bash
    docker:
<<<<<<< HEAD
      - image: goreleaser/goreleaser:v0.184.0
=======
      - image: goreleaser/goreleaser:v1.3.0
>>>>>>> 23b75197
    steps:
      - checkout
      - setup_remote_docker:
          version: 20.10.6
      - *enable_experimental_docker_features
      - *install_vault
      - rok8s/get_vault_env:
          vault_path: repo/global/env
      - rok8s/docker_login:
          registry: "quay.io"
          username: $FAIRWINDS_QUAY_USER
          password-variable: FAIRWINDS_QUAY_TOKEN
      - run: echo 'export GORELEASER_CURRENT_TAG="${CIRCLE_TAG}"' >> $BASH_ENV
      - run: goreleaser
  publish_docs:
    docker:
      - image: cimg/node:15.5.1
    steps:
      - checkout
      - run:
          name: Build Docs Site
          command: |
            set -e
            cd ./docs
            npm install
            npm run check-links
            npm run build
      - run:
          name: Install Tools
          command: |
            cd /tmp
            echo "Installing AWS CLI"
            curl "https://awscli.amazonaws.com/awscli-exe-linux-x86_64.zip" -o "awscliv2.zip"
            unzip awscliv2.zip
            sudo ./aws/install

            echo "Installing Hashicorp Vault"
            curl -LO https://releases.hashicorp.com/vault/1.9.2/vault_1.9.2_linux_amd64.zip
            unzip vault_1.9.2_linux_amd64.zip
            sudo mv vault /usr/bin/vault
            sudo chmod +x /usr/bin/vault
            vault --version

            echo "Installing yq"
            curl -LO https://github.com/mikefarah/yq/releases/download/v4.16.2/yq_linux_amd64.tar.gz
            tar -zxvf yq_linux_amd64.tar.gz
            sudo mv yq_linux_amd64 /usr/bin/yq
            sudo chmod +x /usr/bin/yq
            yq --version
      - rok8s/get_vault_env:
          vault_path: repo/nova/env
      - run:
          name: Publish Docs Site to S3
          command: |
            cd ./dist
            aws s3 sync ./ s3://nova.docs.fairwinds.com --delete

workflows:
  version: 2
  test_and_build:
    jobs:
      - test
      - snapshot:
          requires:
            - test
          filters:
            branches:
              only: /.*/
            tags:
              ignore: /.*/
  release:
    jobs:
      - publish_docs:
          filters:
            branches:
              ignore: /.*/
            tags:
              only: /.*/
      - release:
          context: org-global
          filters:
            branches:
              ignore: /.*/
            tags:
              only: /.*/<|MERGE_RESOLUTION|>--- conflicted
+++ resolved
@@ -47,11 +47,7 @@
     working_directory: /go/src/github.com/fairwindsops/nova
     resource_class: large
     docker:
-<<<<<<< HEAD
-      - image: goreleaser/goreleaser:v0.184.0
-=======
       - image: goreleaser/goreleaser:v1.3.0
->>>>>>> 23b75197
     steps:
       - checkout
       - setup_remote_docker:
@@ -66,11 +62,7 @@
     resource_class: large
     shell: /bin/bash
     docker:
-<<<<<<< HEAD
-      - image: goreleaser/goreleaser:v0.184.0
-=======
       - image: goreleaser/goreleaser:v1.3.0
->>>>>>> 23b75197
     steps:
       - checkout
       - setup_remote_docker:
